// Copyright 2017 The Ray Authors.
//
// Licensed under the Apache License, Version 2.0 (the "License");
// you may not use this file except in compliance with the License.
// You may obtain a copy of the License at
//
//  http://www.apache.org/licenses/LICENSE-2.0
//
// Unless required by applicable law or agreed to in writing, software
// distributed under the License is distributed on an "AS IS" BASIS,
// WITHOUT WARRANTIES OR CONDITIONS OF ANY KIND, either express or implied.
// See the License for the specific language governing permissions and
// limitations under the License.

#include "ray/gcs/gcs_client/global_state_accessor.h"

#include <boost/algorithm/string.hpp>

#include "ray/common/asio/instrumented_io_context.h"

namespace ray {
namespace gcs {

GlobalStateAccessor::GlobalStateAccessor(const GcsClientOptions &gcs_client_options) {
  gcs_client_ = std::make_unique<GcsClient>(gcs_client_options);
  io_service_ = std::make_unique<instrumented_io_context>();

  std::promise<bool> promise;
  thread_io_service_ = std::make_unique<std::thread>([this, &promise] {
    SetThreadName("global.accessor");
    std::unique_ptr<boost::asio::io_service::work> work(
        new boost::asio::io_service::work(*io_service_));
    promise.set_value(true);
    io_service_->run();
  });
  promise.get_future().get();
}

GlobalStateAccessor::~GlobalStateAccessor() { Disconnect(); }

bool GlobalStateAccessor::Connect() {
  absl::WriterMutexLock lock(&mutex_);
  if (!is_connected_) {
    is_connected_ = true;
    return gcs_client_->Connect(*io_service_).ok();
  }
  RAY_LOG(DEBUG) << "Duplicated connection for GlobalStateAccessor.";
  return true;
}

void GlobalStateAccessor::Disconnect() {
  absl::WriterMutexLock lock(&mutex_);
  RAY_LOG(DEBUG) << "Global state accessor disconnect";
  if (is_connected_) {
    io_service_->stop();
    thread_io_service_->join();
    gcs_client_->Disconnect();
    is_connected_ = false;
  }
}

std::vector<std::string> GlobalStateAccessor::GetAllJobInfo() {
  // This method assumes GCS is HA and does not return any error. On GCS down, it
  // retries indefinitely.
  std::vector<std::string> job_table_data;
  std::promise<bool> promise;
  {
    absl::ReaderMutexLock lock(&mutex_);
    RAY_CHECK_OK(gcs_client_->Jobs().AsyncGetAll(
<<<<<<< HEAD
        GetGcsTimeoutMs(),
        TransformForMultiItemCallback<rpc::JobTableData>(job_table_data, promise)));
=======
        TransformForMultiItemCallback<rpc::JobTableData>(job_table_data, promise),
        /*timeout_ms=*/-1));
>>>>>>> 4ab5cd2e
  }
  promise.get_future().get();
  return job_table_data;
}

JobID GlobalStateAccessor::GetNextJobID() {
  std::promise<JobID> promise;
  {
    absl::ReaderMutexLock lock(&mutex_);
    RAY_CHECK_OK(gcs_client_->Jobs().AsyncGetNextJobID(
        [&promise](const JobID &job_id) { promise.set_value(job_id); }));
  }
  return promise.get_future().get();
}

std::vector<std::string> GlobalStateAccessor::GetAllNodeInfo() {
  // This method assumes GCS is HA and does not return any error. On GCS down, it
  // retries indefinitely.
  std::vector<std::string> node_table_data;
  std::promise<bool> promise;
  {
    absl::ReaderMutexLock lock(&mutex_);
    RAY_CHECK_OK(gcs_client_->Nodes().AsyncGetAll(
<<<<<<< HEAD
        GetGcsTimeoutMs(),
        TransformForMultiItemCallback<rpc::GcsNodeInfo>(node_table_data, promise)));
=======
        TransformForMultiItemCallback<rpc::GcsNodeInfo>(node_table_data, promise),
        /*timeout_ms=*/-1));
>>>>>>> 4ab5cd2e
  }
  promise.get_future().get();
  return node_table_data;
}

std::vector<std::string> GlobalStateAccessor::GetAllTaskEvents() {
  std::vector<std::string> task_events;
  std::promise<bool> promise;
  {
    absl::ReaderMutexLock lock(&mutex_);
    RAY_CHECK_OK(gcs_client_->Tasks().AsyncGetTaskEvents(
        TransformForMultiItemCallback<rpc::TaskEvents>(task_events, promise)));
  }
  promise.get_future().get();
  return task_events;
}

std::vector<std::string> GlobalStateAccessor::GetAllAvailableResources() {
  std::vector<std::string> available_resources;
  std::promise<bool> promise;
  {
    absl::ReaderMutexLock lock(&mutex_);
    RAY_CHECK_OK(gcs_client_->NodeResources().AsyncGetAllAvailableResources(
        TransformForMultiItemCallback<rpc::AvailableResources>(available_resources,
                                                               promise)));
  }
  promise.get_future().get();
  return available_resources;
}

std::vector<std::string> GlobalStateAccessor::GetAllTotalResources() {
  std::vector<std::string> total_resources;
  std::promise<bool> promise;
  {
    absl::ReaderMutexLock lock(&mutex_);
    RAY_CHECK_OK(gcs_client_->NodeResources().AsyncGetAllTotalResources(
        TransformForMultiItemCallback<rpc::TotalResources>(total_resources, promise)));
  }
  promise.get_future().get();
  return total_resources;
}

std::unordered_map<NodeID, int64_t> GlobalStateAccessor::GetDrainingNodes() {
  std::promise<std::unordered_map<NodeID, int64_t>> promise;
  {
    absl::ReaderMutexLock lock(&mutex_);
    RAY_CHECK_OK(gcs_client_->NodeResources().AsyncGetDrainingNodes(
        [&promise](const std::unordered_map<NodeID, int64_t> &draining_nodes) {
          promise.set_value(draining_nodes);
        }));
  }
  return promise.get_future().get();
}

std::unique_ptr<std::string> GlobalStateAccessor::GetAllResourceUsage() {
  std::unique_ptr<std::string> resource_batch_data;
  std::promise<bool> promise;
  {
    absl::ReaderMutexLock lock(&mutex_);
    RAY_CHECK_OK(gcs_client_->NodeResources().AsyncGetAllResourceUsage(
        TransformForItemCallback<rpc::ResourceUsageBatchData>(resource_batch_data,
                                                              promise)));
  }
  promise.get_future().get();
  return resource_batch_data;
}

std::vector<std::string> GlobalStateAccessor::GetAllActorInfo(
    const std::optional<ActorID> &actor_id,
    const std::optional<JobID> &job_id,
    const std::optional<std::string> &actor_state_name) {
  std::vector<std::string> actor_table_data;
  std::promise<bool> promise;
  {
    absl::ReaderMutexLock lock(&mutex_);
    RAY_CHECK_OK(gcs_client_->Actors().AsyncGetAllByFilter(
        actor_id,
        job_id,
        actor_state_name,
        TransformForMultiItemCallback<rpc::ActorTableData>(actor_table_data, promise)));
  }
  promise.get_future().get();
  return actor_table_data;
}

std::unique_ptr<std::string> GlobalStateAccessor::GetActorInfo(const ActorID &actor_id) {
  std::unique_ptr<std::string> actor_table_data;
  std::promise<bool> promise;
  {
    absl::ReaderMutexLock lock(&mutex_);
    RAY_CHECK_OK(gcs_client_->Actors().AsyncGet(
        actor_id,
        TransformForOptionalItemCallback<rpc::ActorTableData>(actor_table_data,
                                                              promise)));
  }
  promise.get_future().get();
  return actor_table_data;
}

std::unique_ptr<std::string> GlobalStateAccessor::GetWorkerInfo(
    const WorkerID &worker_id) {
  std::unique_ptr<std::string> worker_table_data;
  std::promise<bool> promise;
  {
    absl::ReaderMutexLock lock(&mutex_);
    RAY_CHECK_OK(gcs_client_->Workers().AsyncGet(
        worker_id,
        TransformForOptionalItemCallback<rpc::WorkerTableData>(worker_table_data,
                                                               promise)));
  }
  promise.get_future().get();
  return worker_table_data;
}

std::vector<std::string> GlobalStateAccessor::GetAllWorkerInfo() {
  std::vector<std::string> worker_table_data;
  std::promise<bool> promise;
  {
    absl::ReaderMutexLock lock(&mutex_);
    RAY_CHECK_OK(gcs_client_->Workers().AsyncGetAll(
        TransformForMultiItemCallback<rpc::WorkerTableData>(worker_table_data, promise)));
  }
  promise.get_future().get();
  return worker_table_data;
}

bool GlobalStateAccessor::AddWorkerInfo(const std::string &serialized_string) {
  auto data_ptr = std::make_shared<rpc::WorkerTableData>();
  data_ptr->ParseFromString(serialized_string);
  std::promise<bool> promise;
  {
    absl::ReaderMutexLock lock(&mutex_);
    RAY_CHECK_OK(
        gcs_client_->Workers().AsyncAdd(data_ptr, [&promise](const Status &status) {
          RAY_CHECK_OK(status);
          promise.set_value(true);
        }));
  }
  promise.get_future().get();
  return true;
}

uint32_t GlobalStateAccessor::GetWorkerDebuggerPort(const WorkerID &worker_id) {
  absl::ReaderMutexLock debugger_lock(&debugger_port_mutex_);
  std::promise<uint32_t> promise;
  {
    absl::ReaderMutexLock lock(&mutex_);
    RAY_CHECK_OK(gcs_client_->Workers().AsyncGet(
        worker_id,
        [&promise](const Status &status,
                   const boost::optional<rpc::WorkerTableData> &result) {
          RAY_CHECK_OK(status);
          if (result.has_value()) {
            promise.set_value(result->debugger_port());
            return;
          }
          promise.set_value(0);
        }));
  }
  // Setup a timeout
  auto future = promise.get_future();
  if (future.wait_for(std::chrono::seconds(
          RayConfig::instance().gcs_server_request_timeout_seconds())) !=
      std::future_status::ready) {
    RAY_LOG(FATAL) << "Failed to get the debugger port within the timeout setting.";
    return 0;
  }
  return future.get();
}

bool GlobalStateAccessor::UpdateWorkerDebuggerPort(const WorkerID &worker_id,
                                                   const uint32_t debugger_port) {
  // debugger mutex is used to avoid concurrent updates to the same worker
  absl::WriterMutexLock debugger_lock(&debugger_port_mutex_);
  std::promise<bool> promise;
  {
    absl::ReaderMutexLock lock(&mutex_);
    RAY_CHECK_OK(gcs_client_->Workers().AsyncUpdateDebuggerPort(
        worker_id, debugger_port, [&promise](const Status &status) {
          RAY_CHECK_OK(status);
          promise.set_value(status.ok());
        }));
  }
  // Setup a timeout for the update request
  auto future = promise.get_future();
  if (future.wait_for(std::chrono::seconds(
          RayConfig::instance().gcs_server_request_timeout_seconds())) !=
      std::future_status::ready) {
    RAY_LOG(FATAL) << "Failed to update the debugger port within the timeout setting.";
    return false;
  }
  return future.get();
}

bool GlobalStateAccessor::UpdateWorkerNumPausedThreads(
    const WorkerID &worker_id, const int num_paused_threads_delta) {
  // Verify that the current thread is not the same as the thread_io_service_ to prevent
  // deadlock
  RAY_CHECK(thread_io_service_->get_id() != std::this_thread::get_id())
      << "This method should not be called from the same thread as the "
         "thread_io_service_";

  // debugger mutex is used to avoid concurrent updates to the same worker
  absl::WriterMutexLock debugger_lock(&debugger_threads_mutex_);
  std::promise<bool> promise;
  {
    absl::ReaderMutexLock lock(&mutex_);
    RAY_CHECK_OK(gcs_client_->Workers().AsyncUpdateWorkerNumPausedThreads(
        worker_id, num_paused_threads_delta, [&promise](const Status &status) {
          RAY_CHECK_OK(status);
          promise.set_value(status.ok());
        }));
  }
  // Setup a timeout for the update request
  auto future = promise.get_future();
  if (future.wait_for(std::chrono::seconds(
          RayConfig::instance().gcs_server_request_timeout_seconds())) !=
      std::future_status::ready) {
    RAY_LOG(FATAL)
        << "Failed to update the num of paused threads within the timeout setting.";
    return false;
  }
  return future.get();
}

std::vector<std::string> GlobalStateAccessor::GetAllPlacementGroupInfo() {
  std::vector<std::string> placement_group_table_data;
  std::promise<bool> promise;
  {
    absl::ReaderMutexLock lock(&mutex_);
    RAY_CHECK_OK(gcs_client_->PlacementGroups().AsyncGetAll(
        TransformForMultiItemCallback<rpc::PlacementGroupTableData>(
            placement_group_table_data, promise)));
  }
  promise.get_future().get();
  return placement_group_table_data;
}

std::unique_ptr<std::string> GlobalStateAccessor::GetPlacementGroupInfo(
    const PlacementGroupID &placement_group_id) {
  std::unique_ptr<std::string> placement_group_table_data;
  std::promise<bool> promise;
  {
    absl::ReaderMutexLock lock(&mutex_);
    RAY_CHECK_OK(gcs_client_->PlacementGroups().AsyncGet(
        placement_group_id,
        TransformForOptionalItemCallback<rpc::PlacementGroupTableData>(
            placement_group_table_data, promise)));
  }
  promise.get_future().get();
  return placement_group_table_data;
}

std::unique_ptr<std::string> GlobalStateAccessor::GetPlacementGroupByName(
    const std::string &placement_group_name, const std::string &ray_namespace) {
  std::unique_ptr<std::string> placement_group_table_data;
  std::promise<bool> promise;
  {
    absl::ReaderMutexLock lock(&mutex_);
    RAY_CHECK_OK(gcs_client_->PlacementGroups().AsyncGetByName(
        placement_group_name,
        ray_namespace,
        TransformForOptionalItemCallback<rpc::PlacementGroupTableData>(
            placement_group_table_data, promise)));
  }
  promise.get_future().get();
  return placement_group_table_data;
}

std::unique_ptr<std::string> GlobalStateAccessor::GetInternalKV(const std::string &ns,
                                                                const std::string &key) {
  absl::ReaderMutexLock lock(&mutex_);
  std::string value;

  Status status = gcs_client_->InternalKV().Get(ns, key, GetGcsTimeoutMs(), value);
  return status.ok() ? std::make_unique<std::string>(value) : nullptr;
}

std::string GlobalStateAccessor::GetSystemConfig() {
  std::promise<std::string> promise;
  {
    absl::ReaderMutexLock lock(&mutex_);
    RAY_CHECK_OK(gcs_client_->Nodes().AsyncGetInternalConfig(
        [&promise](const Status &status,
                   const boost::optional<std::string> &stored_raylet_config) {
          RAY_CHECK_OK(status);
          promise.set_value(*stored_raylet_config);
        }));
  }
  auto future = promise.get_future();
  if (future.wait_for(std::chrono::seconds(
          RayConfig::instance().gcs_server_request_timeout_seconds())) !=
      std::future_status::ready) {
    RAY_LOG(FATAL) << "Failed to get system config within the timeout setting.";
  }
  return future.get();
}

ray::Status GlobalStateAccessor::GetAliveNodes(std::vector<rpc::GcsNodeInfo> &nodes) {
  std::promise<std::pair<Status, std::vector<rpc::GcsNodeInfo>>> promise;
  {
    absl::ReaderMutexLock lock(&mutex_);
    RAY_CHECK_OK(gcs_client_->Nodes().AsyncGetAll(
        GetGcsTimeoutMs(),
        [&promise](Status status, std::vector<rpc::GcsNodeInfo> &&nodes) {
          promise.set_value(
              std::pair<Status, std::vector<rpc::GcsNodeInfo>>(status, std::move(nodes)));
        },
        /*timeout_ms=*/-1));
  }
  auto result = promise.get_future().get();
  auto status = result.first;
  if (!status.ok()) {
    return status;
  }

  std::copy_if(result.second.begin(),
               result.second.end(),
               std::back_inserter(nodes),
               [](const rpc::GcsNodeInfo &node) {
                 return node.state() == rpc::GcsNodeInfo::ALIVE;
               });
  return status;
}

ray::Status GlobalStateAccessor::GetNode(const std::string &node_id,
                                         std::string *node_info) {
  auto start_ms = current_time_ms();
  auto node_id_binary = NodeID::FromHex(node_id).Binary();
  while (true) {
    std::vector<rpc::GcsNodeInfo> nodes;
    auto status = GetAliveNodes(nodes);
    if (!status.ok()) {
      return status;
    }

    if (nodes.empty()) {
      status = Status::NotFound("GCS has started but no raylets have registered yet.");
    } else {
      int relevant_client_index = -1;
      for (int i = 0; i < static_cast<int>(nodes.size()); i++) {
        const auto &node = nodes[i];
        if (node_id_binary == node.node_id()) {
          relevant_client_index = i;
          break;
        }
      }

      if (relevant_client_index < 0) {
        status = Status::NotFound("GCS cannot find the node with node ID " + node_id);
      } else {
        *node_info = nodes[relevant_client_index].SerializeAsString();
        return Status::OK();
      }
    }

    if (current_time_ms() - start_ms >=
        RayConfig::instance().raylet_start_wait_time_s() * 1000) {
      return status;
    }
    RAY_LOG(WARNING) << "Retrying to get node with node ID " << node_id;
    // Some of the information may not be in GCS yet, so wait a little bit.
    std::this_thread::sleep_for(std::chrono::seconds(1));
  }
}

ray::Status GlobalStateAccessor::GetNodeToConnectForDriver(
    const std::string &node_ip_address, std::string *node_to_connect) {
  auto start_ms = current_time_ms();
  while (true) {
    std::vector<rpc::GcsNodeInfo> nodes;
    auto status = GetAliveNodes(nodes);
    if (!status.ok()) {
      return status;
    }

    if (nodes.empty()) {
      status = Status::NotFound("GCS has started but no raylets have registered yet.");
    } else {
      int relevant_client_index = -1;
      int head_node_client_index = -1;
      std::pair<std::string, int> gcs_address;
      {
        absl::WriterMutexLock lock(&mutex_);
        gcs_address = gcs_client_->GetGcsServerAddress();
      }

      for (int i = 0; i < static_cast<int>(nodes.size()); i++) {
        const auto &node = nodes[i];
        std::string ip_address = node.node_manager_address();
        if (ip_address == node_ip_address) {
          relevant_client_index = i;
          break;
        }
        // TODO(kfstorm): Do we need to replace `node_ip_address` with
        // `get_node_ip_address()`?
        if ((ip_address == "127.0.0.1" && gcs_address.first == node_ip_address) ||
            ip_address == gcs_address.first) {
          head_node_client_index = i;
        }
      }

      if (relevant_client_index < 0 && head_node_client_index >= 0) {
        RAY_LOG(INFO) << "This node has an IP address of " << node_ip_address
                      << ", but we cannot find a local Raylet with the same address. "
                      << "This can happen when you connect to the Ray cluster "
                      << "with a different IP address or when connecting to a container.";
        relevant_client_index = head_node_client_index;
      }
      if (relevant_client_index < 0) {
        std::ostringstream oss;
        oss << "This node has an IP address of " << node_ip_address << ", and Ray "
            << "expects this IP address to be either the GCS address or one of"
            << " the Raylet addresses. Connected to GCS at " << gcs_address.first
            << " and found raylets at ";
        for (size_t i = 0; i < nodes.size(); i++) {
          if (i > 0) {
            oss << ", ";
          }
          oss << nodes[i].node_manager_address();
        }
        oss << " but none of these match this node's IP " << node_ip_address
            << ". Are any of these actually a different IP address for the same node?"
            << "You might need to provide --node-ip-address to specify the IP "
            << "address that the head should use when sending to this node.";
        status = Status::NotFound(oss.str());
      } else {
        *node_to_connect = nodes[relevant_client_index].SerializeAsString();
        return Status::OK();
      }
    }

    if (current_time_ms() - start_ms >=
        RayConfig::instance().raylet_start_wait_time_s() * 1000) {
      return status;
    }
    RAY_LOG(WARNING) << "Some processes that the driver needs to connect to have "
                        "not registered with GCS, so retrying. Have you run "
                        "'ray start' on this node?";
    // Some of the information may not be in GCS yet, so wait a little bit.
    std::this_thread::sleep_for(std::chrono::seconds(1));
  }
}

}  // namespace gcs
}  // namespace ray<|MERGE_RESOLUTION|>--- conflicted
+++ resolved
@@ -67,13 +67,8 @@
   {
     absl::ReaderMutexLock lock(&mutex_);
     RAY_CHECK_OK(gcs_client_->Jobs().AsyncGetAll(
-<<<<<<< HEAD
-        GetGcsTimeoutMs(),
-        TransformForMultiItemCallback<rpc::JobTableData>(job_table_data, promise)));
-=======
         TransformForMultiItemCallback<rpc::JobTableData>(job_table_data, promise),
         /*timeout_ms=*/-1));
->>>>>>> 4ab5cd2e
   }
   promise.get_future().get();
   return job_table_data;
@@ -97,13 +92,8 @@
   {
     absl::ReaderMutexLock lock(&mutex_);
     RAY_CHECK_OK(gcs_client_->Nodes().AsyncGetAll(
-<<<<<<< HEAD
-        GetGcsTimeoutMs(),
-        TransformForMultiItemCallback<rpc::GcsNodeInfo>(node_table_data, promise)));
-=======
         TransformForMultiItemCallback<rpc::GcsNodeInfo>(node_table_data, promise),
         /*timeout_ms=*/-1));
->>>>>>> 4ab5cd2e
   }
   promise.get_future().get();
   return node_table_data;
