#!/usr/bin/env bash
set -x
set -euo pipefail
ROOT_DIR=$(cd "$(dirname "$0")/$(dirname "$(test -L "$0" && readlink "$0" || echo "/")")"; pwd)

arg1="${1-}"

BAZELISK_VERSION="v1.16.0"

platform="unknown"

case "${OSTYPE}" in
  msys)
    echo "Platform is Windows."
    platform="windows"
    # No installer for Windows
    ;;
  darwin*)
    echo "Platform is Mac OS X."
    platform="darwin"
    ;;
  linux*)
    echo "Platform is Linux (or WSL)."
    platform="linux"
    ;;
  *)
    echo "Unrecognized platform."
    exit 1
esac

echo "Architecture(HOSTTYPE) is ${HOSTTYPE}"

if [[ "${BAZEL_CONFIG_ONLY-}" != "1" ]]; then
  # Sanity check: Verify we have symlinks where we expect them, or Bazel can produce weird "missing input file" errors.
  # This is most likely to occur on Windows, where symlinks are sometimes disabled by default.
  { git ls-files -s 2>/dev/null || true; } | (
    set +x
    missing_symlinks=()
    while read -r mode _ _ path; do
      if [[ "${mode}" == 120000 ]]; then
        test -L "${path}" || missing_symlinks+=("${path}")
      fi
    done
    if [[ ! 0 -eq "${#missing_symlinks[@]}" ]]; then
      echo "error: expected symlink: ${missing_symlinks[*]}" 1>&2
      echo "For a correct build, please run 'git config --local core.symlinks true' and re-run git checkout." 1>&2
      false
    fi
  )

  if [[ "${OSTYPE}" == "msys" ]]; then
    target="${MINGW_DIR-/usr}/bin/bazel.exe"
    mkdir -p "${target%/*}"
    curl -f -s -L -R -o "${target}" "https://github.com/bazelbuild/bazelisk/releases/download/${BAZELISK_VERSION}/bazelisk-linux-amd64"
  else
    # Buildkite mac instances
<<<<<<< HEAD
    if [[ -n "${BUILDKITE-}" && "${platform}" = "darwin" ]]; then
=======
    if [[ -n "${BUILDKITE-}" && "${platform}" == "darwin" ]]; then
>>>>>>> d50f7464
      mkdir -p "$HOME/bin"
      # Add bazel to the path.
      # shellcheck disable=SC2016
      printf '\nexport PATH="$HOME/bin:$PATH"\n' >> ~/.zshenv
      # shellcheck disable=SC1090
      source ~/.zshenv
      INSTALL_USER=1
    # Buildkite linux instance
    elif [[ "${CI-}" == true || "${arg1-}" == "--system" ]]; then
      INSTALL_USER=0
    # User
    else
      mkdir -p "$HOME/bin"
      INSTALL_USER=1
      export PATH=$PATH:"$HOME/bin"
    fi

    if [[ "${HOSTTYPE}" == "aarch64" || "${HOSTTYPE}" = "arm64" ]]; then
      # architecture is "aarch64", but the bazel tag is "arm64"
      url="https://github.com/bazelbuild/bazelisk/releases/download/${BAZELISK_VERSION}/bazelisk-${platform}-arm64"
    elif [ "${HOSTTYPE}" = "x86_64" ]; then
      url="https://github.com/bazelbuild/bazelisk/releases/download/${BAZELISK_VERSION}/bazelisk-${platform}-amd64"
    else
      echo "Could not found matching bazelisk URL for platform ${platform} and architecture ${HOSTTYPE}"
      exit 1
    fi

    if [[ "$INSTALL_USER" == "1" ]]; then
      target="$HOME/bin/bazel"
      curl -f -s -L -R -o "${target}" "${url}"
      chmod +x "${target}"
    else
      target="/bin/bazel"
      sudo curl -f -s -L -R -o "${target}" "${url}"
      sudo chmod +x "${target}"
    fi
  fi
fi

bazel --version

# clear bazelrc
echo > ~/.bazelrc

if [[ "${TRAVIS-}" == true ]]; then
  echo "build --config=ci-travis" >> ~/.bazelrc

  # If we are in Travis, most of the compilation result will be cached.
  # This means we are I/O bounded. By default, Bazel set the number of concurrent
  # jobs to the the number cores on the machine, which are not efficient for
  # network bounded cache downloading workload. Therefore we increase the number
  # of jobs to 50
  # NOTE: Normally --jobs should be under 'build:ci-travis' in .bazelrc, but we put
  # it under 'build' here avoid conflicts with other --config options.
  echo "build --jobs=50" >> ~/.bazelrc
fi

if [[ "${BUILDKITE-}" == "true" ]]; then
  cp "${ROOT_DIR}"/../../.bazeliskrc ~/.bazeliskrc
fi

if [[ "${GITHUB_ACTIONS-}" == "true" ]]; then
  echo "build --config=ci-github" >> ~/.bazelrc
  echo "build --jobs="$(($(nproc)+2)) >> ~/.bazelrc
fi

if [[ "${CI-}" == "true" ]]; then
  # Ask bazel to anounounce the config it finds in bazelrcs, which makes
  # understanding how to reproduce bazel easier.
  echo "build --announce_rc" >> ~/.bazelrc
  echo "build --config=ci" >> ~/.bazelrc

  # In Windows CI we want to use this to avoid long path issue
  # https://docs.bazel.build/versions/main/windows.html#avoid-long-path-issues
  if [[ "${OSTYPE}" == msys ]]; then
    echo "startup --output_user_root=c:/tmp" >> ~/.bazelrc
  fi
  
  if [[ "${platform}" == darwin ]]; then
    echo "Using local disk cache on mac"
    echo "build --disk_cache=/tmp/bazel-cache" >> ~/.bazelrc
    echo "build --repository_cache=/tmp/bazel-repo-cache" >> ~/.bazelrc
  else
    echo "build --remote_cache=${BUILDKITE_BAZEL_CACHE_URL}" >> ~/.bazelrc
    if [[ "${BUILDKITE_PULL_REQUEST}" != "false" ]]; then
      echo "build --remote_upload_local_results=false" >> ~/.bazelrc
    fi
  fi
fi<|MERGE_RESOLUTION|>--- conflicted
+++ resolved
@@ -54,11 +54,7 @@
     curl -f -s -L -R -o "${target}" "https://github.com/bazelbuild/bazelisk/releases/download/${BAZELISK_VERSION}/bazelisk-linux-amd64"
   else
     # Buildkite mac instances
-<<<<<<< HEAD
-    if [[ -n "${BUILDKITE-}" && "${platform}" = "darwin" ]]; then
-=======
     if [[ -n "${BUILDKITE-}" && "${platform}" == "darwin" ]]; then
->>>>>>> d50f7464
       mkdir -p "$HOME/bin"
       # Add bazel to the path.
       # shellcheck disable=SC2016
