--- conflicted
+++ resolved
@@ -47,62 +47,24 @@
 
     async def LogIndex(self, request, context):
         return reporter_pb2.LogIndexReply(
-<<<<<<< HEAD
             log_files=os.listdir(self._dashboard_agent.log_dir))
-
-    async def StreamLog(self, request, context):
-        """
-        Streams the log in real time if request.keep_alive is True.
-        Else, it terminates the stream once there are no more bytes
-        to read from the log file.
-=======
-            log_files=os.listdir(self._dashboard_agent.log_dir)
-        )
 
     async def StreamLog(self, request, context):
         """
         Streams the log in real time starting from `request.lines` number of lines from
         the end of the file if `request.keep_alive == True`. Else, it terminates the
         stream once there are no more bytes to read from the log file.
->>>>>>> 5479c826
         """
         lines = request.lines if request.lines else 1000
 
         filepath = f"{self._dashboard_agent.log_dir}/{request.log_file_name}"
         if not os.path.isfile(filepath):
             await context.send_initial_metadata(
-<<<<<<< HEAD
                 [[log_consts.LOG_STREAM_STATUS, log_consts.FILE_NOT_FOUND]])
-        with open(filepath, "rb") as f:
-            await context.send_initial_metadata(
-                [[log_consts.LOG_STREAM_STATUS, log_consts.OK]])
-            # If requesting the whole file, we stream the file since it may be large.
-            if lines == -1:
-                while True:
-                    bytes = f.read(BLOCK_SIZE)
-                    if bytes == b"":
-                        end = f.tell()
-                        break
-                    yield reporter_pb2.StreamLogReply(data=bytes)
-            else:
-                bytes, end = tail(f, lines)
-                yield reporter_pb2.StreamLogReply(data=bytes)
-            if request.keep_alive:
-                interval = request.interval if request.interval else 0.5
-                f.seek(end)
-                while True:
-                    await asyncio.sleep(interval)
-                    bytes = f.read()
-                    if bytes != b"":
-                        yield reporter_pb2.StreamLogReply(data=bytes)
-=======
-                [[log_consts.LOG_STREAM_STATUS, log_consts.FILE_NOT_FOUND]]
-            )
         else:
             with open(filepath, "rb") as f:
                 await context.send_initial_metadata(
-                    [[log_consts.LOG_STREAM_STATUS, log_consts.OK]]
-                )
+                    [[log_consts.LOG_STREAM_STATUS, log_consts.OK]])
                 # If requesting the whole file, we stream the file since it may be large.
                 if lines == -1:
                     while True:
@@ -122,7 +84,6 @@
                         bytes = f.read()
                         if bytes != b"":
                             yield reporter_pb2.StreamLogReply(data=bytes)
->>>>>>> 5479c826
 
 
 def tail(f, lines=1000):
