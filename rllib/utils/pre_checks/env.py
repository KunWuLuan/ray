"""Common pre-checks for all RLlib experiments."""
from copy import copy
import inspect
import logging
import gym
import numpy as np
import traceback
import tree  # pip install dm_tree
from typing import TYPE_CHECKING, Set

from ray.actor import ActorHandle
from ray.rllib.utils.annotations import DeveloperAPI
<<<<<<< HEAD
from ray.rllib.utils.gym import check_old_gym_env
from ray.rllib.utils.spaces.space_utils import convert_element_to_space_type
=======
from ray.rllib.utils.error import UnsupportedSpaceException
from ray.rllib.utils.spaces.space_utils import (
    convert_element_to_space_type,
    get_base_struct_from_space,
)
>>>>>>> 06068a9a
from ray.rllib.utils.typing import EnvType
from ray.util import log_once

if TYPE_CHECKING:
    from ray.rllib.env import BaseEnv, MultiAgentEnv

logger = logging.getLogger(__name__)


@DeveloperAPI
def check_env(env: EnvType) -> None:
    """Run pre-checks on env that uncover common errors in environments.

    Args:
        env: Environment to be checked.

    Raises:
        ValueError: If env is not an instance of SUPPORTED_ENVIRONMENT_TYPES.
        ValueError: See check_gym_env docstring for details.
    """
    from ray.rllib.env import (
        BaseEnv,
        MultiAgentEnv,
        RemoteBaseEnv,
        VectorEnv,
        ExternalMultiAgentEnv,
        ExternalEnv,
    )

    if hasattr(env, "_skip_env_checking") and env._skip_env_checking:
        # This is a work around for some environments that we already have in RLlb
        # that we want to skip checking for now until we have the time to fix them.
        if log_once("skip_env_checking"):
            logger.warning("Skipping env checking for this experiment")
        return

    try:
        if not isinstance(
            env,
            (
                BaseEnv,
                gym.Env,
                MultiAgentEnv,
                RemoteBaseEnv,
                VectorEnv,
                ExternalMultiAgentEnv,
                ExternalEnv,
                ActorHandle,
            ),
        ):
            raise ValueError(
                "Env must be of one of the following supported types: BaseEnv, "
                "gym.Env, "
                "MultiAgentEnv, VectorEnv, RemoteBaseEnv, ExternalMultiAgentEnv, "
                f"ExternalEnv, but instead is of type {type(env)}."
            )
        if isinstance(env, MultiAgentEnv):
            check_multiagent_environments(env)
        elif isinstance(env, gym.Env):
            check_gym_environments(env)
        elif isinstance(env, BaseEnv):
            check_base_env(env)
        else:
            logger.warning(
                "Env checking isn't implemented for VectorEnvs, RemoteBaseEnvs, "
                "ExternalMultiAgentEnv, ExternalEnvs or environments that are "
                "Ray actors."
            )
    except Exception:
        actual_error = traceback.format_exc()
        raise ValueError(
            f"{actual_error}\n"
            "The above error has been found in your environment! "
            "We've added a module for checking your custom environments. It "
            "may cause your experiment to fail if your environment is not set up "
            "correctly. You can disable this behavior by setting "
            "`disable_env_checking=True` in your environment config "
            "dictionary. You can run the environment checking module "
            "standalone by calling ray.rllib.utils.check_env([env])."
        )


@DeveloperAPI
def check_gym_environments(env: gym.Env) -> None:
    """Checking for common errors in gym environments.

    Args:
        env: Environment to be checked.

    Warning:
        If env has no attribute spec with a sub attribute,
            max_episode_steps.

    Raises:
        AttributeError: If env has no observation space.
        AttributeError: If env has no action space.
        ValueError: Observation space must be a gym.spaces.Space.
        ValueError: Action space must be a gym.spaces.Space.
        ValueError: Observation sampled from observation space must be
            contained in the observation space.
        ValueError: Action sampled from action space must be
            contained in the observation space.
        ValueError: If env cannot be resetted.
        ValueError: If an observation collected from a call to env.reset().
            is not contained in the observation_space.
        ValueError: If env cannot be stepped via a call to env.step().
        ValueError: If the observation collected from env.step() is not
            contained in the observation_space.
        AssertionError: If env.step() returns a reward that is not an
            int or float.
        AssertionError: IF env.step() returns a done that is not a bool.
        AssertionError: If env.step() returns an env_info that is not a dict.
    """

    # check that env has observation and action spaces
    if not hasattr(env, "observation_space"):
        raise AttributeError("Env must have observation_space.")
    if not hasattr(env, "action_space"):
        raise AttributeError("Env must have action_space.")

    # check that observation and action spaces are gym.spaces
    if not isinstance(env.observation_space, gym.spaces.Space):
        raise ValueError("Observation space must be a gym.space")
    if not isinstance(env.action_space, gym.spaces.Space):
        raise ValueError("Action space must be a gym.space")

    # Raise a warning if there isn't a max_episode_steps attribute.
    if not hasattr(env, "spec") or not hasattr(env.spec, "max_episode_steps"):
        if log_once("max_episode_steps"):
            logger.warning(
                "Your env doesn't have a .spec.max_episode_steps "
                "attribute. This is fine if you have set 'horizon' "
                "in your config dictionary, or `soft_horizon`. "
                "However, if you haven't, 'horizon' will default "
                "to infinity, and your environment will not be "
                "reset."
            )
    # Raise warning if using new reset api introduces in gym 0.24
    reset_signature = inspect.signature(env.unwrapped.reset).parameters.keys()
    if any(k in reset_signature for k in ["seed", "return_info"]):
        if log_once("reset_signature"):
            logger.warning(
                "Your env reset() method appears to take 'seed' or 'return_info'"
                " arguments. Note that these are not yet supported in RLlib."
                " Seeding will take place using 'env.seed()' and the info dict"
                " will not be returned from reset."
            )

    # check if sampled actions and observations are contained within their
    # respective action and observation spaces.

    sampled_action = env.action_space.sample()
    sampled_observation = env.observation_space.sample()
<<<<<<< HEAD
    # check if observation generated from stepping the environment is
    # contained within the observation space
    obs_and_infos = env.reset()
    # Gym < 0.26 support.
    if check_old_gym_env(reset_results=obs_and_infos):
        obs_and_infos = (obs_and_infos, {})
    reset_obs, reset_infos = obs_and_infos

=======
    # Check if observation generated from stepping the environment is
    # contained within the observation space.
    reset_obs = env.reset()
>>>>>>> 06068a9a
    if not env.observation_space.contains(reset_obs):
        temp_sampled_reset_obs = convert_element_to_space_type(
            reset_obs, sampled_observation
        )
        if not env.observation_space.contains(temp_sampled_reset_obs):
<<<<<<< HEAD
            raise ValueError(error)
    # Check if env.step can run, and generates observations rewards, done
    # signals and infos that are within their respective spaces and are of
    # the correct dtypes.
    results = env.step(sampled_action)

    # Gym < 0.26 support.
    if check_old_gym_env(env, step_results=results):
        next_obs, reward, done, info = results
        truncated = True
    else:
        next_obs, reward, done, truncated, info = results

=======
            # Find offending subspace in case we have a complex observation space.
            key, space, space_type, value, value_type = _find_offending_sub_space(
                env.observation_space, temp_sampled_reset_obs
            )
            raise ValueError(
                "The observation collected from env.reset() was not "
                "contained within your env's observation space. It is possible "
                "that there was a type mismatch, or that one of the "
                "sub-observations was out of bounds:\n {}(sub-)obs: {} ({})"
                "\n (sub-)observation space: {} ({})".format(
                    ("path: '" + key + "'\n ") if key else "",
                    value,
                    value_type,
                    space,
                    space_type,
                )
            )
    # Check if env.step can run, and generates observations rewards, done
    # signals and infos that are within their respective spaces and are of
    # the correct dtypes.
    next_obs, reward, done, info = env.step(sampled_action)
>>>>>>> 06068a9a
    if not env.observation_space.contains(next_obs):
        temp_sampled_next_obs = convert_element_to_space_type(
            next_obs, sampled_observation
        )
        if not env.observation_space.contains(temp_sampled_next_obs):
            # Find offending subspace in case we have a complex observation space.
            key, space, space_type, value, value_type = _find_offending_sub_space(
                env.observation_space, temp_sampled_next_obs
            )
            error = (
                "The observation collected from env.step(sampled_action) was not "
                "contained within your env's observation space. It is possible "
                "that there was a type mismatch, or that one of the "
                "sub-observations was out of bounds: \n\n {}(sub-)obs: {} ({})"
                "\n (sub-)observation space: {} ({})".format(
                    ("path='" + key + "'\n ") if key else "",
                    value,
                    value_type,
                    space,
                    space_type,
                )
            )
            raise ValueError(error)
    _check_done(done)
    _check_done(truncated, is_truncateds=True)
    _check_reward(reward)
    _check_info(info)


@DeveloperAPI
def check_multiagent_environments(env: "MultiAgentEnv") -> None:
    """Checking for common errors in RLlib MultiAgentEnvs.

    Args:
        env: The env to be checked.

    """
    from ray.rllib.env import MultiAgentEnv

    if not isinstance(env, MultiAgentEnv):
        raise ValueError("The passed env is not a MultiAgentEnv.")
    elif not (
        hasattr(env, "observation_space")
        and hasattr(env, "action_space")
        and hasattr(env, "_agent_ids")
        and hasattr(env, "_spaces_in_preferred_format")
    ):
        if log_once("ma_env_super_ctor_called"):
            logger.warning(
                f"Your MultiAgentEnv {env} does not have some or all of the needed "
                "base-class attributes! Make sure you call `super().__init__` from "
                "within your MutiAgentEnv's constructor. "
                "This will raise an error in the future."
            )
        return

    obs_and_infos = env.reset()
    if check_old_gym_env(env, reset_results=obs_and_infos):
        obs_and_infos = (obs_and_infos, {k: {} for k in obs_and_infos.keys()})

    reset_obs, reset_infos = obs_and_infos

    sampled_obs = env.observation_space_sample()
    _check_if_element_multi_agent_dict(env, reset_obs, "reset()")
    _check_if_element_multi_agent_dict(
        env, sampled_obs, "env.observation_space_sample()"
    )

    try:
        env.observation_space_contains(reset_obs)
    except Exception as e:
        raise ValueError(
            "Your observation_space_contains function has some error "
        ) from e

    if not env.observation_space_contains(reset_obs):
        error = (
            _not_contained_error("env.reset", "observation")
            + f"\n\n reset_obs: {reset_obs}\n\n env.observation_space_sample():"
            f" {sampled_obs}\n\n "
        )
        raise ValueError(error)

    if not env.observation_space_contains(sampled_obs):
        error = (
            _not_contained_error("observation_space_sample", "observation")
            + f"\n\n env.observation_space_sample():"
            f" {sampled_obs}\n\n "
        )
        raise ValueError(error)

    sampled_action = env.action_space_sample(reset_obs.keys())
    _check_if_element_multi_agent_dict(env, sampled_action, "action_space_sample")
    try:
        env.action_space_contains(sampled_action)
    except Exception as e:
        raise ValueError("Your action_space_contains function has some error ") from e

    if not env.action_space_contains(sampled_action):
        error = (
            _not_contained_error("action_space_sample", "action")
            + f"\n\n sampled_action {sampled_action}\n\n"
        )
        raise ValueError(error)

    results = env.step(sampled_action)
    # Gym < 0.26 support.
    if check_old_gym_env(env, step_results=results):
        next_obs, reward, done, info = results
        truncated = {k: False for k in done.keys() if k != "__all__"}
    else:
        next_obs, reward, done, truncated, info = results

    _check_if_element_multi_agent_dict(env, next_obs, "step, next_obs")
    _check_if_element_multi_agent_dict(env, reward, "step, reward")
    _check_if_element_multi_agent_dict(env, done, "step, done")
    _check_if_element_multi_agent_dict(env, truncated, "step, truncated")
    _check_if_element_multi_agent_dict(env, info, "step, info")
    _check_reward(
        {"dummy_env_id": reward}, base_env=True, agent_ids=env.get_agent_ids()
    )
    _check_done({"dummy_env_id": done}, base_env=True, agent_ids=env.get_agent_ids())
    _check_done(
        {"dummy_env_id": truncated},
        base_env=True,
        agent_ids=env.get_agent_ids(),
        is_truncateds=True,
    )
    _check_info({"dummy_env_id": info}, base_env=True, agent_ids=env.get_agent_ids())
    if not env.observation_space_contains(next_obs):
        error = (
            _not_contained_error("env.step(sampled_action)", "observation")
            + f":\n\n next_obs: {next_obs} \n\n sampled_obs: {sampled_obs}"
        )
        raise ValueError(error)


@DeveloperAPI
def check_base_env(env: "BaseEnv") -> None:
    """Checking for common errors in RLlib BaseEnvs.

    Args:
        env: The env to be checked.

    """
    from ray.rllib.env import BaseEnv

    if not isinstance(env, BaseEnv):
        raise ValueError("The passed env is not a BaseEnv.")

    reset_obs, reset_infos = env.try_reset()

    sampled_obs = env.observation_space_sample()
    _check_if_multi_env_dict(env, reset_obs, "try_reset")
    _check_if_multi_env_dict(env, sampled_obs, "observation_space_sample()")

    try:
        env.observation_space_contains(reset_obs)
    except Exception as e:
        raise ValueError(
            "Your observation_space_contains function has some error "
        ) from e

    if not env.observation_space_contains(reset_obs):
        error = (
            _not_contained_error("try_reset", "observation")
            + f": \n\n reset_obs: {reset_obs}\n\n "
            f"env.observation_space_sample(): {sampled_obs}\n\n "
        )
        raise ValueError(error)

    if not env.observation_space_contains(sampled_obs):
        error = (
            _not_contained_error("observation_space_sample", "observation")
            + f": \n\n sampled_obs: {sampled_obs}\n\n "
        )
        raise ValueError(error)

    sampled_action = env.action_space_sample()
    try:
        env.action_space_contains(sampled_action)
    except Exception as e:
        raise ValueError("Your action_space_contains function has some error ") from e
    if not env.action_space_contains(sampled_action):
        error = (
            _not_contained_error("action_space_sample", "action")
            + f": \n\n sampled_action {sampled_action}\n\n"
        )
        raise ValueError(error)
    _check_if_multi_env_dict(env, sampled_action, "action_space_sample()")

    env.send_actions(sampled_action)

    next_obs, reward, done, truncated, info, _ = env.poll()
    _check_if_multi_env_dict(env, next_obs, "step, next_obs")
    _check_if_multi_env_dict(env, reward, "step, reward")
    _check_if_multi_env_dict(env, done, "step, done")
    _check_if_multi_env_dict(env, truncated, "step, truncated")
    _check_if_multi_env_dict(env, info, "step, info")

    if not env.observation_space_contains(next_obs):
        error = (
            _not_contained_error("poll", "observation")
            + f": \n\n reset_obs: {reset_obs}\n\n env.step():{next_obs}\n\n"
        )
        raise ValueError(error)

    _check_reward(reward, base_env=True, agent_ids=env.get_agent_ids())
    _check_done(done, base_env=True, agent_ids=env.get_agent_ids())
    _check_done(
        truncated,
        base_env=True,
        agent_ids=env.get_agent_ids(),
        is_truncateds=True,
    )
    _check_info(info, base_env=True, agent_ids=env.get_agent_ids())


def _check_reward(reward, base_env=False, agent_ids=None):
    if base_env:
        for _, multi_agent_dict in reward.items():
            for agent_id, rew in multi_agent_dict.items():
                if not (
                    np.isreal(rew)
                    and not isinstance(rew, bool)
                    and (
                        np.isscalar(rew)
                        or (isinstance(rew, np.ndarray) and rew.shape == ())
                    )
                ):
                    error = (
                        "Your step function must return rewards that are"
                        f" integer or float. reward: {rew}. Instead it was a "
                        f"{type(rew)}"
                    )
                    raise ValueError(error)
                if not (agent_id in agent_ids or agent_id == "__all__"):
                    error = (
                        f"Your reward dictionary must have agent ids that belong to "
                        f"the environment. Agent_ids recieved from "
                        f"env.get_agent_ids() are: {agent_ids}"
                    )
                    raise ValueError(error)
    elif not (
        np.isreal(reward)
        and not isinstance(reward, bool)
        and (
            np.isscalar(reward)
            or (isinstance(reward, np.ndarray) and reward.shape == ())
        )
    ):
        error = (
            "Your step function must return a reward that is integer or float. "
            "Instead it was a {}".format(type(reward))
        )
        raise ValueError(error)


def _check_done(done, base_env=False, agent_ids=None, is_truncateds=False):
    field = "truncated" if is_truncateds else "done"
    if base_env:
        for _, multi_agent_dict in done.items():
            for agent_id, done_ in multi_agent_dict.items():
                if not isinstance(done_, (bool, np.bool, np.bool_)):
                    raise ValueError(
                        f"Your step function must return `{field}s` that are boolean. "
                        f"But instead was a {type(done)}"
                    )
                if not (agent_id in agent_ids or agent_id == "__all__"):
                    error = (
                        f"Your `{field}s` dictionary must have agent ids that belong "
                        f"to the environment. Agent_ids recieved from "
                        f"env.get_agent_ids() are: {agent_ids}"
                    )
                    raise ValueError(error)
    elif not isinstance(done, (bool, np.bool_)):
        error = (
            f"Your step function must return a `{field}` that is a boolean. But "
            f"instead was a {type(done)}"
        )
        raise ValueError(error)


def _check_info(info, base_env=False, agent_ids=None):
    if base_env:
        for _, multi_agent_dict in info.items():
            for agent_id, inf in multi_agent_dict.items():
                if not isinstance(inf, dict):
                    raise ValueError(
                        "Your step function must return infos that are a dict. "
                        f"instead was a {type(inf)}: element: {inf}"
                    )
                if not (agent_id in agent_ids or agent_id == "__all__"):
                    error = (
                        f"Your dones dictionary must have agent ids that belong to "
                        f"the environment. Agent_ids recieved from "
                        f"env.get_agent_ids() are: {agent_ids}"
                    )
                    raise ValueError(error)
    elif not isinstance(info, dict):
        error = (
            "Your step function must return a info that "
            f"is a dict. element type: {type(info)}. element: {info}"
        )
        raise ValueError(error)


def _not_contained_error(func_name, _type):
    _error = (
        f"The {_type} collected from {func_name} was not contained within"
        f" your env's {_type} space. Its possible that there was a type"
        f"mismatch (for example {_type}s of np.float32 and a space of"
        f"np.float64 {_type}s), or that one of the sub-{_type}s was"
        f"out of bounds"
    )
    return _error


def _check_if_multi_env_dict(env, element, function_string):
    if not isinstance(element, dict):
        raise ValueError(
            f"The element returned by {function_string} is not a "
            f"MultiEnvDict. Instead, it is of type: {type(element)}"
        )
    env_ids = env.get_sub_environments(as_dict=True).keys()
    if not all(k in env_ids for k in element):
        raise ValueError(
            f"The element returned by {function_string} "
            f"has dict keys that don't correspond to "
            f"environment ids for this env "
            f"{list(env_ids)}"
        )
    for _, multi_agent_dict in element.items():
        _check_if_element_multi_agent_dict(
            env, multi_agent_dict, function_string, base_env=True
        )


def _check_if_element_multi_agent_dict(env, element, function_string, base_env=False):
    if not isinstance(element, dict):
        if base_env:
            error = (
                f"The element returned by {function_string} contains values "
                f"that are not MultiAgentDicts. Instead, they are of "
                f"type: {type(element)}"
            )
        else:
            error = (
                f"The element returned by {function_string} is not a "
                f"MultiAgentDict. Instead, it is of type: "
                f" {type(element)}"
            )
        raise ValueError(error)
    agent_ids: Set = copy(env.get_agent_ids())
    agent_ids.add("__all__")

    if not all(k in agent_ids for k in element):
        if base_env:
            error = (
                f"The element returned by {function_string} has agent_ids"
                f" that are not the names of the agents in the env."
                f"agent_ids in this\nMultiEnvDict:"
                f" {list(element.keys())}\nAgent_ids in this env:"
                f"{list(env.get_agent_ids())}"
            )
        else:
            error = (
                f"The element returned by {function_string} has agent_ids"
                f" that are not the names of the agents in the env. "
                f"\nAgent_ids in this MultiAgentDict: "
                f"{list(element.keys())}\nAgent_ids in this env:"
                f"{list(env.get_agent_ids())}. You likely need to add the private "
                f"attribute `_agent_ids` to your env, which is a set containing the "
                f"ids of agents supported by your env."
            )
        raise ValueError(error)


def _find_offending_sub_space(space, value):
    """Returns error, value, and space when offending `space.contains(value)` fails.

    Returns only the offending sub-value/sub-space in case `space` is a complex Tuple
    or Dict space.

    Args:
        space: The gym.Space to check.
        value: The actual (numpy) value to check for matching `space`.

    Returns:
        Tuple consisting of 1) key-sequence of the offending sub-space or the empty
        string if `space` is not complex (Tuple or Dict), 2) the offending sub-space,
        3) the offending sub-space's dtype, 4) the offending sub-value, 5) the offending
        sub-value's dtype.

    Examples:
         >>> path, space, space_dtype, value, value_dtype = _find_offending_sub_space(
         ...     gym.spaces.Dict({
         ...    -2.0, 1.5, (2, ), np.int8), np.array([-1.5, 3.0])
         ... )
         >>> print(path)
         ...
    """
    if not isinstance(space, (gym.spaces.Dict, gym.spaces.Tuple)):
        return None, space, space.dtype, value, _get_type(value)

    structured_space = get_base_struct_from_space(space)

    def map_fn(p, s, v):
        if not s.contains(v):
            raise UnsupportedSpaceException((p, s, v))

    try:
        tree.map_structure_with_path(map_fn, structured_space, value)
    except UnsupportedSpaceException as e:
        space, value = e.args[0][1], e.args[0][2]
        return "->".join(e.args[0][0]), space, space.dtype, value, _get_type(value)

    # This is actually an error.
    return None, None, None, None, None


def _get_type(var):
    return var.dtype if hasattr(var, "dtype") else type(var)<|MERGE_RESOLUTION|>--- conflicted
+++ resolved
@@ -10,16 +10,12 @@
 
 from ray.actor import ActorHandle
 from ray.rllib.utils.annotations import DeveloperAPI
-<<<<<<< HEAD
+from ray.rllib.utils.error import UnsupportedSpaceException
 from ray.rllib.utils.gym import check_old_gym_env
-from ray.rllib.utils.spaces.space_utils import convert_element_to_space_type
-=======
-from ray.rllib.utils.error import UnsupportedSpaceException
 from ray.rllib.utils.spaces.space_utils import (
     convert_element_to_space_type,
     get_base_struct_from_space,
 )
->>>>>>> 06068a9a
 from ray.rllib.utils.typing import EnvType
 from ray.util import log_once
 
@@ -173,8 +169,7 @@
 
     sampled_action = env.action_space.sample()
     sampled_observation = env.observation_space.sample()
-<<<<<<< HEAD
-    # check if observation generated from stepping the environment is
+    # Check if observation generated from stepping the environment is
     # contained within the observation space
     obs_and_infos = env.reset()
     # Gym < 0.26 support.
@@ -182,31 +177,11 @@
         obs_and_infos = (obs_and_infos, {})
     reset_obs, reset_infos = obs_and_infos
 
-=======
-    # Check if observation generated from stepping the environment is
-    # contained within the observation space.
-    reset_obs = env.reset()
->>>>>>> 06068a9a
     if not env.observation_space.contains(reset_obs):
         temp_sampled_reset_obs = convert_element_to_space_type(
             reset_obs, sampled_observation
         )
         if not env.observation_space.contains(temp_sampled_reset_obs):
-<<<<<<< HEAD
-            raise ValueError(error)
-    # Check if env.step can run, and generates observations rewards, done
-    # signals and infos that are within their respective spaces and are of
-    # the correct dtypes.
-    results = env.step(sampled_action)
-
-    # Gym < 0.26 support.
-    if check_old_gym_env(env, step_results=results):
-        next_obs, reward, done, info = results
-        truncated = True
-    else:
-        next_obs, reward, done, truncated, info = results
-
-=======
             # Find offending subspace in case we have a complex observation space.
             key, space, space_type, value, value_type = _find_offending_sub_space(
                 env.observation_space, temp_sampled_reset_obs
@@ -224,11 +199,19 @@
                     space_type,
                 )
             )
+
     # Check if env.step can run, and generates observations rewards, done
     # signals and infos that are within their respective spaces and are of
     # the correct dtypes.
-    next_obs, reward, done, info = env.step(sampled_action)
->>>>>>> 06068a9a
+    results = env.step(sampled_action)
+
+    # Gym < 0.26 support.
+    if check_old_gym_env(env, step_results=results):
+        next_obs, reward, done, info = results
+        truncated = True
+    else:
+        next_obs, reward, done, truncated, info = results
+
     if not env.observation_space.contains(next_obs):
         temp_sampled_next_obs = convert_element_to_space_type(
             next_obs, sampled_observation
