group: forge
steps:
  - name: forge
    wanda: ci/docker/forge.wanda.yaml

  - name: manylinux
    wanda: ci/docker/manylinux.wanda.yaml

  - name: raycudabase
    label: "wanda: ray.py{{matrix.python}}.cu{{matrix.cuda}}.base"
    tags:
      - python_dependencies
      - docker
    wanda: ci/docker/ray.cuda.base.wanda.yaml
    matrix:
      setup:
        python:
          - "3.9"
          - "3.10"
          - "3.11"
        cuda:
<<<<<<< HEAD
          - "11.7.1"
          - "11.8.0"
          - "12.1.1"
=======
          - "11.7.1-cudnn8"
          - "11.8.0-cudnn8"
          - "12.1.1-cudnn8"
          - "12.3.2-cudnn9"
>>>>>>> 58d4285f
    env:
      PYTHON_VERSION: "{{matrix.python}}"
      CUDA_VERSION: "{{matrix.cuda}}"


  - name: raycpubase
    label: "wanda: ray.py{{matrix}}.cpu.base"
    tags:
      - python_dependencies
      - python
      - docker
      - tune
      - serve
    wanda: ci/docker/ray.cpu.base.wanda.yaml
    matrix:
      - "3.9"
      - "3.10"
      - "3.11"
    env:
      PYTHON_VERSION: "{{matrix}}"

  - name: ray-mlcudabase
    label: "wanda: ray-ml.py{{matrix.python}}.cu{{matrix.cuda}}.base"
    tags:
      - python_dependencies
      - docker
    wanda: ci/docker/ray-ml.cuda.base.wanda.yaml
    depends_on: raycudabase
    matrix:
      setup:
        python:
          - "3.9"
          - "3.10"
          - "3.11"
        cuda:
          - "11.8.0-cudnn8"
    env:
      PYTHON_VERSION: "{{matrix.python}}"
      CUDA_VERSION: "{{matrix.cuda}}"

  - name: ray-mlcpubase
    label: "wanda: ray-ml.py{{matrix}}.cpu.base"
    tags:
      - python_dependencies
      - docker
    wanda: ci/docker/ray-ml.cpu.base.wanda.yaml
    depends_on: raycpubase
    matrix:
      - "3.9"
      - "3.10"
      - "3.11"
    env:
      PYTHON_VERSION: "{{matrix}}"<|MERGE_RESOLUTION|>--- conflicted
+++ resolved
@@ -19,16 +19,10 @@
           - "3.10"
           - "3.11"
         cuda:
-<<<<<<< HEAD
-          - "11.7.1"
-          - "11.8.0"
-          - "12.1.1"
-=======
           - "11.7.1-cudnn8"
           - "11.8.0-cudnn8"
           - "12.1.1-cudnn8"
           - "12.3.2-cudnn9"
->>>>>>> 58d4285f
     env:
       PYTHON_VERSION: "{{matrix.python}}"
       CUDA_VERSION: "{{matrix.cuda}}"
